--- conflicted
+++ resolved
@@ -24,11 +24,7 @@
     private int[][] facInfo = new int[45000][3];
     private int nVect;
     private int nFac;
-<<<<<<< HEAD
-    
-=======
-
->>>>>>> 7c9d0bab
+
     boolean doLighting = false;
     double contrast = 0.5;
     RGBColor stimColor = new RGBColor(1,1,1);
@@ -146,19 +142,6 @@
         // 1. rot X
         if ( rotVec[0] != 0.0)
         {
-<<<<<<< HEAD
-           Vector3d RotAxis = new Vector3d(1,0,0);
-           double Angle = (rotVec[0] /180.0 ) *Math.PI;
-           AxisAngle4d axisInfo = new AxisAngle4d( RotAxis, Angle);
-           Transform3D transMat = new Transform3D();
-           transMat.setRotation(axisInfo);
-           for (i=1; i<= getnVect(); i++)
-           {
-             //  System.out.println(i + " " + vect_info[i].x);
-               transMat.transform( vect_info[i]);
-               transMat.transform( normMat_info[i]);
-           }
-=======
             Vector3d RotAxis = new Vector3d(1,0,0);
             double Angle = (rotVec[0] /180.0 ) *Math.PI;
             AxisAngle4d axisInfo = new AxisAngle4d( RotAxis, Angle);
@@ -170,23 +153,10 @@
                 transMat.transform( vect_info[i]);
                 transMat.transform( normMat_info[i]);
             }
->>>>>>> 7c9d0bab
         }
         // 2. rot Y
         if ( rotVec[1] != 0.0)
         {
-<<<<<<< HEAD
-               Vector3d RotAxis = new Vector3d(0,1,0);
-               double Angle = (rotVec[1] /180.0 ) *Math.PI;
-               AxisAngle4d axisInfo = new AxisAngle4d( RotAxis, Angle);
-               Transform3D transMat = new Transform3D();
-               transMat.setRotation(axisInfo);
-               for (i=1; i<= getnVect(); i++)
-               {
-                   transMat.transform( vect_info[i]);
-                   transMat.transform( normMat_info[i]);
-               }
-=======
             Vector3d RotAxis = new Vector3d(0,1,0);
             double Angle = (rotVec[1] /180.0 ) *Math.PI;
             AxisAngle4d axisInfo = new AxisAngle4d( RotAxis, Angle);
@@ -197,24 +167,11 @@
                 transMat.transform( vect_info[i]);
                 transMat.transform( normMat_info[i]);
             }
->>>>>>> 7c9d0bab
         }
 
         // 3. rot Z
         if ( rotVec[2] != 0.0)
         {
-<<<<<<< HEAD
-               Vector3d RotAxis = new Vector3d(0,0,1);
-               double Angle = (rotVec[2] /180.0 ) *Math.PI;
-               AxisAngle4d axisInfo = new AxisAngle4d( RotAxis, Angle);
-               Transform3D transMat = new Transform3D();
-               transMat.setRotation(axisInfo);
-               for (i=1; i<= getnVect(); i++)
-               {
-                   transMat.transform( vect_info[i]);
-                   transMat.transform( normMat_info[i]);
-               }
-=======
             Vector3d RotAxis = new Vector3d(0,0,1);
             double Angle = (rotVec[2] /180.0 ) *Math.PI;
             AxisAngle4d axisInfo = new AxisAngle4d( RotAxis, Angle);
@@ -225,7 +182,6 @@
                 transMat.transform( vect_info[i]);
                 transMat.transform( normMat_info[i]);
             }
->>>>>>> 7c9d0bab
         }
 
     }
@@ -277,50 +233,6 @@
     }
 
     public void drawVect() {
-<<<<<<< HEAD
-		GL11.glColor3d(stimColor.getRed(),stimColor.getGreen(),stimColor.getBlue());
-		if (isDoLighting())
-			GL11.glEnable(GL11.GL_LIGHTING);
-		else
-			GL11.glDisable(GL11.GL_LIGHTING);
-  
-		for (int i = 0; i< getnFac(); i++) {
-			GL11.glBegin(GL11.GL_TRIANGLES);
-			
-			
-			Point3d p1 = vect_info[ getFacInfo()[i][0]];
-			Point3d p2 = vect_info[ getFacInfo()[i][1]];
-			Point3d p3 = vect_info[ getFacInfo()[i][2]];
-			Vector3d v1 = normMat_info[ getFacInfo()[i][0]];
-			Vector3d v2 = normMat_info[ getFacInfo()[i][1]];
-			Vector3d v3 = normMat_info[ getFacInfo()[i][2]];
-			if ( v1.length() >= 1.01 || v1.length() <= 0.99) {
-				System.out.println("error in v1 length as:");
-				System.out.println(v1.x +" "+ v1.y + " " +v1.z);
-				System.out.println(v1.length());
-			}
-			if ( v2.length() >= 1.01 || v2.length() <= 0.99) {
-				System.out.println("error in v2 length as:");
-				System.out.println(v2.x +" "+ v2.y + " " +v2.z);
-				System.out.println(v2.length());
-			}
-			if ( v3.length() >= 1.01 || v3.length() <= 0.99) {
-				System.out.println("error in v3 length as:");
-				System.out.println(v3.x +" "+ v3.y + " " +v3.z);
-				System.out.println(v3.length());
-			}
-			
-			GL11.glNormal3d( v1.x, v1.y, v1.z);
-			GL11.glVertex3d( p1.x, p1.y, p1.z);
-			GL11.glNormal3d( v2.x, v2.y, v2.z);
-			GL11.glVertex3d( p2.x, p2.y, p2.z);
-			GL11.glNormal3d( v3.x, v3.y, v3.z);
-			GL11.glVertex3d( p3.x, p3.y, p3.z);
-			
-			GL11.glEnd();
-		}
-		GL11.glDisable(GL11.GL_LIGHTING);
-=======
         GL11.glColor3d(stimColor.getRed(),stimColor.getGreen(),stimColor.getBlue());
         if (isDoLighting())
             GL11.glEnable(GL11.GL_LIGHTING);
@@ -363,7 +275,6 @@
             GL11.glEnd();
         }
         GL11.glDisable(GL11.GL_LIGHTING);
->>>>>>> 7c9d0bab
     }
 
 
@@ -429,17 +340,7 @@
 
         // 1. put vertex info in obj1 into newVect
         for (i=1; i<= this.getnVect(); i++)
-<<<<<<< HEAD
-          if ( this.vect_type[i] == 0 || this.vect_type[i] == 3)
-          {
-            newVect[nNewVect] = new Point3d( this.vect_info[i]);
-            newNormMat[nNewVect] = new Vector3d( this.normMat_info[i]);
-            newVectTag[nNewVect] = this.vectTag[i];
-            MapObj1[i] = nNewVect;
-            if ( this.vect_type[i] == 3)
-=======
             if ( this.vect_type[i] == 0 || this.vect_type[i] == 3)
->>>>>>> 7c9d0bab
             {
                 newVect[nNewVect] = new Point3d( this.vect_info[i]);
                 newNormMat[nNewVect] = new Vector3d( this.normMat_info[i]);
@@ -457,17 +358,7 @@
 
         // 2. put vertex info in obj2 into newVect
         for (i=1; i<= inObj.getnVect(); i++)
-<<<<<<< HEAD
-          if ( inObj.vect_type[i] == 0 || inObj.vect_type[i] == 3)
-          {
-            newVect[nNewVect] = new Point3d( inObj.vect_info[i]);
-            newNormMat[nNewVect] = new Vector3d( inObj.normMat_info[i]);
-            newVectTag[nNewVect] = this.nComponent+1;
-            MapObj2[i] = nNewVect;
-            if ( inObj.vect_type[i] == 3)
-=======
             if ( inObj.vect_type[i] == 0 || inObj.vect_type[i] == 3)
->>>>>>> 7c9d0bab
             {
                 newVect[nNewVect] = new Point3d( inObj.vect_info[i]);
                 newNormMat[nNewVect] = new Vector3d( inObj.normMat_info[i]);
@@ -530,29 +421,6 @@
         int nNewFac = 0;
         // From obj1
         for (i=0; i < this.getnFac(); i++)
-<<<<<<< HEAD
-        if ( (this.vect_type[ this.getFacInfo()[i][0]] == 0 || this.vect_type[ this.getFacInfo()[i][0]] == 3 ) &&
-             (this.vect_type[ this.getFacInfo()[i][1]] == 0 || this.vect_type[ this.getFacInfo()[i][1]] == 3 ) &&
-             (this.vect_type[ this.getFacInfo()[i][2]] == 0 || this.vect_type[ this.getFacInfo()[i][2]] == 3 ) )
-        {
-            newFac[nNewFac][0] = MapObj1[this.getFacInfo()[i][0]];
-            newFac[nNewFac][1] = MapObj1[this.getFacInfo()[i][1]];
-            newFac[nNewFac][2] = MapObj1[this.getFacInfo()[i][2]];
-            nNewFac++;
-        }
-
-        // From obj2
-        for (i=0; i < inObj.getnFac(); i++)
-        if ( (inObj.vect_type[ inObj.getFacInfo()[i][0]] == 0 || inObj.vect_type[ inObj.getFacInfo()[i][0]] == 3 ) &&
-             (inObj.vect_type[ inObj.getFacInfo()[i][1]] == 0 || inObj.vect_type[ inObj.getFacInfo()[i][1]] == 3 ) &&
-             (inObj.vect_type[ inObj.getFacInfo()[i][2]] == 0 || inObj.vect_type[ inObj.getFacInfo()[i][2]] == 3 ) )
-        {
-            newFac[nNewFac][0] = MapObj2[inObj.getFacInfo()[i][0]];
-            newFac[nNewFac][1] = MapObj2[inObj.getFacInfo()[i][1]];
-            newFac[nNewFac][2] = MapObj2[inObj.getFacInfo()[i][2]];
-            nNewFac++;
-        }
-=======
             if ( (this.vect_type[ this.getFacInfo()[i][0]] == 0 || this.vect_type[ this.getFacInfo()[i][0]] == 3 ) &&
                     (this.vect_type[ this.getFacInfo()[i][1]] == 0 || this.vect_type[ this.getFacInfo()[i][1]] == 3 ) &&
                     (this.vect_type[ this.getFacInfo()[i][2]] == 0 || this.vect_type[ this.getFacInfo()[i][2]] == 3 ) )
@@ -574,7 +442,6 @@
                 newFac[nNewFac][2] = MapObj2[inObj.getFacInfo()[i][2]];
                 nNewFac++;
             }
->>>>>>> 7c9d0bab
 
         //From intersectPatch
         for (i=0; i < IntersectPatch.getnFac(); i++)
@@ -596,13 +463,8 @@
             this.vectTag[i] = newVectTag[i];
         }
         for (i=0; i< getnFac(); i++)
-<<<<<<< HEAD
-         for (j=0; j<3; j++)
-            this.getFacInfo()[i][j] = newFac[i][j];
-=======
             for (j=0; j<3; j++)
                 this.getFacInfo()[i][j] = newFac[i][j];
->>>>>>> 7c9d0bab
     }
 
     /**
@@ -612,15 +474,6 @@
     public void smoothVertexAndNormMat(int Vtimes, int Ntimes)
     {
         //nVect, nFac
-<<<<<<< HEAD
-              // First, generate a matrix called edge_info, which will store the nearby pts to each vertex
-          int i, j, p1, p2, p3, now_nEdge;
-          int[][] edge_info = new int[getnVect() +1][400];
-          int[] nEdgeList= new int[getnVect() +1];
-          int smooth_ticker;
-          boolean flag;
-          int nedge;
-=======
         // First, generate a matrix called edge_info, which will store the nearby pts to each vertex
         int i, j, p1, p2, p3, now_nEdge;
         int[][] edge_info = new int[getnVect() +1][400];
@@ -628,7 +481,6 @@
         int smooth_ticker;
         boolean flag;
         int nedge;
->>>>>>> 7c9d0bab
         // 1. calculate the edge information
         for (i=0; i < getnFac(); i++)
         {
@@ -730,23 +582,12 @@
             sfactorMap[i] = 1.0/(double)i * (5.0/8.0 - (3.0/8.0 + 1.0/4.0 * Math.cos(2.0*Math.PI/(double)i) *
                     Math.cos(2.0*Math.PI/(double)i))) ;
         // Now, after generation the edge relation, we can run the local vertex average
-<<<<<<< HEAD
-          {
-        Point3d[] newVertex = new Point3d[getnVect() +1];
-        Point3d nowVertex = new Point3d();
-        for (i=1; i<= getnVect(); i++)
-            newVertex[i] = new Point3d();
-        for ( smooth_ticker=1; smooth_ticker <= Vtimes; smooth_ticker++)
-        {
-            for (i=1; i <= getnVect(); i++)
-=======
         {
             Point3d[] newVertex = new Point3d[getnVect() +1];
             Point3d nowVertex = new Point3d();
             for (i=1; i<= getnVect(); i++)
                 newVertex[i] = new Point3d();
             for ( smooth_ticker=1; smooth_ticker <= Vtimes; smooth_ticker++)
->>>>>>> 7c9d0bab
             {
                 for (i=1; i <= getnVect(); i++)
                 {
@@ -767,29 +608,11 @@
                 for (i=1; i<= getnVect(); i++)
                     vect_info[i].set( newVertex[i]);
 
-<<<<<<< HEAD
-            for (i=1; i<= getnVect(); i++)
-                vect_info[i].set( newVertex[i]);
-=======
-            }
->>>>>>> 7c9d0bab
-
-        }
-
-
-<<<<<<< HEAD
-
-               {
-        // now, smooth the normMat
-        Vector3d[] newNorm = new Vector3d[getnVect() +1];
-        Vector3d nowNorm = new Vector3d();
-        for (i=1; i<= getnVect(); i++)
-            newNorm[i] = new Vector3d();
-
-        for (smooth_ticker = 1 ; smooth_ticker <= Ntimes ; smooth_ticker++)
-        {
-            for (i=1; i <= getnVect(); i++)
-=======
+            }
+
+        }
+
+
         {
             // now, smooth the normMat
             Vector3d[] newNorm = new Vector3d[getnVect() +1];
@@ -798,7 +621,6 @@
                 newNorm[i] = new Vector3d();
 
             for (smooth_ticker = 1 ; smooth_ticker <= Ntimes ; smooth_ticker++)
->>>>>>> 7c9d0bab
             {
                 for (i=1; i <= getnVect(); i++)
                 {
@@ -814,13 +636,8 @@
                     newNorm[i].normalize();
                 }
 
-<<<<<<< HEAD
-            for (i=1; i<= getnVect(); i++)
-            {
-=======
                 for (i=1; i<= getnVect(); i++)
                 {
->>>>>>> 7c9d0bab
 
                     normMat_info[i].set( newNorm[i]);
                 }
@@ -840,30 +657,17 @@
      */
     public boolean objectMerge( MStickObj4Smooth inObj, boolean specialTreat)
     {
-<<<<<<< HEAD
-              // two main roles here are this (1) & inObj (2)
-        boolean showDebug = true;
-=======
         // two main roles here are this (1) & inObj (2)
         boolean showDebug = false;
->>>>>>> 7c9d0bab
         if (showDebug)
         {
             System.out.println("start merging object procedure....\n\n");
         }
-<<<<<<< HEAD
-          // 1. distance calculation
-          double[] distVec1 = new double[this.getnVect() +1];
-          double[] distVec2 = new double[inObj.getnVect() +1];
-          distVec1 = MStickObj4Smooth_staticLib.distBtwObj( this, inObj, specialTreat);
-          distVec2 = MStickObj4Smooth_staticLib.distBtwObj( inObj, this, specialTreat);
-=======
         // 1. distance calculation
         double[] distVec1 = new double[this.getnVect() +1];
         double[] distVec2 = new double[inObj.getnVect() +1];
         distVec1 = MStickObj4Smooth_staticLib.distBtwObj( this, inObj, specialTreat);
         distVec2 = MStickObj4Smooth_staticLib.distBtwObj( inObj, this, specialTreat);
->>>>>>> 7c9d0bab
 
         //debug,this is only active when we try to merge the shape in posthoc of N78
 //        if ( specialTreat == true)
@@ -889,11 +693,7 @@
                     minDist = distVec1[i];
                 }
             }
-<<<<<<< HEAD
-            System.out.println(minDist);
-=======
 //            System.out.println(minDist);
->>>>>>> 7c9d0bab
             if (minDist >= 1.2)
             {
 
@@ -931,21 +731,12 @@
 
 
 
-<<<<<<< HEAD
-      if (IntersectPatch.getnVect() == -1) {// don't do anymore
-          if (showDebug){
-              System.out.println("fail intersectPatch.nvect ==-1");
-          }
-          return false; //AC TEST DISABLE
-      }
-=======
         if (IntersectPatch.getnVect() == -1) {// don't do anymore
             if (showDebug){
                 System.out.println("fail intersectPatch.nvect ==-1");
             }
             return false; //AC TEST DISABLE
         }
->>>>>>> 7c9d0bab
 
 
         // 3. now the important part
@@ -1200,15 +991,9 @@
         // 4.2 update fac
         for (i=0; i< getnFac() *4; i++)
             for (j=0; j<3; j++)
-<<<<<<< HEAD
-        {
-            this.getFacInfo()[i][j] = newFac[i][j];
-        }
-=======
             {
                 this.getFacInfo()[i][j] = newFac[i][j];
             }
->>>>>>> 7c9d0bab
         this.setnVect(newNVect);
         this.setnFac(getnFac() *4);
     }
@@ -1274,30 +1059,17 @@
 
         double maxZ = -1000;
         double minZ = 1000;
-<<<<<<< HEAD
-        
-        for (i=1; i<= getnVect(); i++) {
-        	maxZ = Math.max(vect_info[i].z,maxZ);
-        	minZ = Math.min(vect_info[i].z,maxZ);
-=======
 
         for (i=1; i<= getnVect(); i++) {
             maxZ = Math.max(vect_info[i].z,maxZ);
             minZ = Math.min(vect_info[i].z,maxZ);
->>>>>>> 7c9d0bab
         }
 
         nearestPt.z = maxZ;
         farthestPt.z = minZ;
-<<<<<<< HEAD
-        
-        
-        
-=======
-
-
-
->>>>>>> 7c9d0bab
+
+
+
         for (i=1; i<= getnVect(); i++) {
             vect_info[i].sub(nearestPt);
         }
@@ -1305,19 +1077,11 @@
     }
 
     public Point3d subCenterOfMass() {
-<<<<<<< HEAD
-    		Point3d[] box = getBoundingBox();
-    		Point3d center = new Point3d((box[1].x+box[0].x)/2,(box[1].y+box[0].y)/2,(box[1].z+box[0].z)/2);
-        
-        for (int i = 1; i<= getnVect(); i++) {
-	        vect_info[i].sub(center);	        	
-=======
         Point3d[] box = getBoundingBox();
         Point3d center = new Point3d((box[1].x+box[0].x)/2,(box[1].y+box[0].y)/2,(box[1].z+box[0].z)/2);
 
         for (int i = 1; i<= getnVect(); i++) {
             vect_info[i].sub(center);
->>>>>>> 7c9d0bab
         }
         return center;
     }
@@ -1326,20 +1090,6 @@
         Point3d[] box = new Point3d[2];
         box[0] = new Point3d(5000,5000,5000);
         box[1] = new Point3d(-5000,-5000,-5000);
-<<<<<<< HEAD
-    		
-        for (int i = 1; i<= getnVect(); i++) {
-			Point3d p1 = vect_info[i];
-			
-			box[1].x = Math.max(box[1].x, p1.x);
-			box[1].y = Math.max(box[1].y, p1.y);
-			box[1].z = Math.max(box[1].z, p1.z);
-	
-	        box[0].x = Math.min(box[0].x, p1.x);
-	        box[0].y = Math.min(box[0].y, p1.y);
-	        box[0].z = Math.min(box[0].z, p1.z);
-		}
-=======
 
         for (int i = 1; i<= getnVect(); i++) {
             Point3d p1 = vect_info[i];
@@ -1352,7 +1102,6 @@
             box[0].y = Math.min(box[0].y, p1.y);
             box[0].z = Math.min(box[0].z, p1.z);
         }
->>>>>>> 7c9d0bab
         return box;
     }
 
@@ -1453,23 +1202,9 @@
         this.nVect = nVect;
     }
 
-<<<<<<< HEAD
-    public int getnVect() {
-        return nVect;
-    }
-
-    public int getnFac() {
-        return nFac;
-    }
-
-    void setDoLighting(boolean doLighting) {
-		this.doLighting = doLighting;
-	}
-=======
     public void setnFac(int nFac) {
         this.nFac = nFac;
     }
->>>>>>> 7c9d0bab
 
     public Point3d getMinXYZ() {
         return minXYZ;
@@ -1479,25 +1214,12 @@
         this.minXYZ = minXYZ;
     }
 
-<<<<<<< HEAD
-	public void setFacInfo(int[][] facInfo) {
-		this.facInfo = facInfo;
-	}
-
-    public void setnVect(int nVect) {
-        this.nVect = nVect;
-    }
-
-    public void setnFac(int nFac) {
-        this.nFac = nFac;
-=======
     public Point3d getMaxXYZ() {
         return maxXYZ;
     }
 
     public void setMaxXYZ(Point3d maxXYZ) {
         this.maxXYZ = maxXYZ;
->>>>>>> 7c9d0bab
     }
 }
 
@@ -1645,39 +1367,6 @@
             return testPatch;
         }
 
-<<<<<<< HEAD
-       if (interBound_obj1.nRimPt == -1 || interBound_obj2.nRimPt == -1) // error occur, in calc Intersect, we'll just give up
-           {
-                MStickObj4Smooth testPatch = new MStickObj4Smooth();
-                testPatch.setnVect(-1);
-                return testPatch;
-           }
-
-    // 2. stich the boundary rim
-       MStickObj4Smooth iPatch = new MStickObj4Smooth();
-       iPatch = MStickObj4Smooth_staticLib.boundaryRimStitch(interBound_obj1, interBound_obj2);
-    // 3. densify the IntersectPatch
-
-       iPatch.densifyPatch();
-
-       iPatch.triangleOrientationCheck(); // check the orientation of triangles
-    //debug
-    return iPatch;
-   }
-
-   /**
-    Given the wo IntersectBoundaryInfo structure, <BR>
-    Creating a mesh btw these two closed loop in space
-    */
-   private static MStickObj4Smooth  boundaryRimStitch(IntersectBoundaryInfo bound_1, IntersectBoundaryInfo bound_2)
-   {
-    boolean showDebug = false;
-    MStickObj4Smooth resObj = new MStickObj4Smooth();
-    resObj.setnVect(bound_1.nRimPt + bound_2.nRimPt);
-    int[] vectLabel_1 = new int[ bound_1.nRimPt+1];
-    int[] vectLabel_2 = new int[ bound_2.nRimPt+1];
-    int i, j;
-=======
         // 2. stich the boundary rim
         MStickObj4Smooth iPatch = new MStickObj4Smooth();
         iPatch = MStickObj4Smooth_staticLib.boundaryRimStitch(interBound_obj1, interBound_obj2);
@@ -1702,7 +1391,6 @@
         int[] vectLabel_1 = new int[ bound_1.nRimPt+1];
         int[] vectLabel_2 = new int[ bound_2.nRimPt+1];
         int i, j;
->>>>>>> 7c9d0bab
 //  public int nRimPt;
 //  public Point3d[] rim_Pt;
 //  public Point3d[] rim_Pt_smoothed;
@@ -1898,42 +1586,11 @@
                     resObj.getFacInfo()[i][j] = nowFac[i][j];
         }
 
-<<<<<<< HEAD
-        resObj.setnFac(nFac);
-        for (i=0; i<nFac; i++)
-            for (j=0; j<3; j++)
-                resObj.getFacInfo()[i][j] = nowFac[i][j];
-    }
-=======
->>>>>>> 7c9d0bab
 
 
         return resObj;
     }
 
-<<<<<<< HEAD
-    return resObj;
-   }
-
-   /**
-    calculate the intersect boundary rim on an object based the distVect info we calculated earlier
-   */
-   private static IntersectBoundaryInfo calcIntersectBoundary(MStickObj4Smooth obj, double[] distVec, double Threshold)
-   {
-    boolean showDebug = false;
-    double distanceExpand = 0.20; // tricky number??
-    int nNodes = obj.getnVect();
-    int nFaces = obj.getnFac();
-    int[] vect_type = new int[nNodes+1];
-    Point3d[] vect = obj.vect_info; // soft copy is fine
-    Vector3d[] normMat = obj.normMat_info;
-    int[][] facInfo = obj.getFacInfo();
-    IntersectBoundaryInfo outerRim = new IntersectBoundaryInfo();
-    int i, j;
-
-    //debug
-    //     for (i=1; i<= obj.nVect; i++)
-=======
     /**
      calculate the intersect boundary rim on an object based the distVect info we calculated earlier
      */
@@ -1952,7 +1609,6 @@
 
         //debug
         //     for (i=1; i<= obj.nVect; i++)
->>>>>>> 7c9d0bab
         //      if ( distVec[i] != 3.0)
         //          System.out.println(" pt " + i + " dist vec is " + distVec[i]);
 
@@ -2398,79 +2054,6 @@
      */
     public static double[] distBtwObj( MStickObj4Smooth obj1, MStickObj4Smooth obj2, boolean specialTreat)
     {
-<<<<<<< HEAD
-       Point3d newPt = new Point3d();
-       Vector3d newNormal = new Vector3d();
-       for (i=0; i< nFaces; i++)
-       {
-        int xp1, xp2, xp3, p1=-1, p2=-1, p3=-1;
-        xp1 = facInfo[i][0]; xp2 = facInfo[i][1]; xp3 = facInfo[i][2];
-        boolean validCondition = false;
-        if ( vect_type[xp1] == 3 && vect_type[xp2] == 3 && vect_type[xp3] == 0)
-            validCondition = true;
-        else if ( vect_type[xp2] == 3 && vect_type[xp3] == 3 && vect_type[xp1] == 0)
-            validCondition = true;
-        else if ( vect_type[xp1] == 3 && vect_type[xp3] == 3 && vect_type[xp2] == 0)
-            validCondition = true;
-        if ( ! validCondition)
-            continue;
-        // if run till here,this is a face that near boundary
-
-        // rename p1, p2, p3;
-        if ( vect_type[xp1] == 3 && vect_type[xp2] == 3)
-        { p1 = xp1; p2 = xp2; p3 = xp3;}
-        else if ( vect_type[xp1] ==3 && vect_type[xp3] == 3)
-        { p1 = xp3; p2 = xp1; p3 = xp2;}
-        else if ( vect_type[xp2] ==3 && vect_type[xp3] ==3 )
-        { p1 = xp2; p2 = xp3; p3 = xp1;}
-
-        //Adding new vertex, and put it to the end of obj.vect_info
-          newPt.add( vect[p1], vect[p2]);
-          newPt.scale(0.5);
-          newNormal.add( normMat[p1], normMat[p2]);
-          newNormal.normalize();
-
-          obj.vect_info[obj.getnVect() +1] = new Point3d( newPt);
-          obj.normMat_info[obj.getnVect() +1] = new Vector3d( newNormal);
-          obj.setnVect(obj.getnVect() + 1);
-
-        // replace the face, and adding one new face
-          obj.getFacInfo()[i][0] = p1; obj.getFacInfo()[i][1] = obj.getnVect(); obj.getFacInfo()[i][2] = p3;
-
-          obj.getFacInfo()[obj.getnFac()][0] = obj.getnVect(); obj.getFacInfo()[obj.getnFac()][1] = p2; obj.getFacInfo()[obj.getnFac()][2] = p3;
-          obj.setnFac(obj.getnFac() + 1);
-       }
-    }
-    // copy the vect type to obj.vect_type
-       for (i=1; i<=nNodes; i++)
-        obj.vect_type[i] = vect_type[i];
-       for (i=nNodes+1; i<= obj.getnVect(); i++)
-        obj.vect_type[i] = 3;
-    //debug
-    return outerRim;
-   }
-
-
-   /**
-    Function calculate the distance from all vect points on obj1 to the Obj obj2 <BR>
-    The reuslts return by a double[] array
-   */
-   public static double[] distBtwObj( MStickObj4Smooth obj1, MStickObj4Smooth obj2, boolean specialTreat)
-   {
-    int i;
-    double[] distVec = new double[obj1.getnVect() +1];
-    for (i=1; i<= obj1.getnVect(); i++)
-         distVec[i] = MStickObj4Smooth_staticLib.dist2Object( obj1.vect_info[i], obj2, specialTreat);
-    return distVec; // the value range is 0.85 ~ 3.0
-   }
-
-   /**
-    Function called by distBtwObj in the same class
-    This private function calculate the distance from a Point3d to an MAxis Object
-   */
-   private static double dist2Object( Point3d aimPt, MStickObj4Smooth obj, boolean specialTreat)
-   {
-=======
         int i;
         double[] distVec = new double[obj1.getnVect() +1];
         for (i=1; i<= obj1.getnVect(); i++)
@@ -2484,7 +2067,6 @@
      */
     private static double dist2Object( Point3d aimPt, MStickObj4Smooth obj, boolean specialTreat)
     {
->>>>>>> 7c9d0bab
 
 //  System.out.println("aim Pt" + aimPt);
 //  System.out.println("obj.maxXYZ " + obj.maxXYZ);
