package org.xper.allen.drawing.composition;

import java.util.Random;

import javax.media.j3d.Transform3D;
import javax.vecmath.AxisAngle4d;
import javax.vecmath.Point3d;
import javax.vecmath.Vector3d;

import org.lwjgl.opengl.GL11;
import org.xper.alden.drawing.drawables.Drawable;
import org.xper.allen.drawing.composition.metricmorphs.MetricMorphParams;
import org.xper.allen.drawing.composition.qualitativemorphs.QualitativeMorph;
import org.xper.allen.drawing.composition.qualitativemorphs.QualitativeMorphParams;
import org.xper.drawing.stick.MAxisArc;
import org.xper.drawing.stick.stickMath_lib;

/**
 * I created this class soley to be able to write a new genSiilarArc (genMetricSimilarArc) that
 * only changes length, orientation, and radius (of whole limb) slightly.
 *
 * This class should not generate any new fields and should be completely compatible with
 * its superclass.
 * @author r2_allen
 *
 */
public class AllenMAxisArc extends MAxisArc {
	public Vector3d normal = new Vector3d();
	private int MaxStep = 51;

	private double rad;
	private double curvature;
	private double arcLen;
	public double angleExtend;

	private int branchPt;
	private Point3d[] mPts= new Point3d[MaxStep+1];
	private Vector3d[] mTangent= new Vector3d[MaxStep+1];
	private double[] localArcLen = new double[MaxStep+1];

	private int transRotHis_alignedPt;
	private int transRotHis_rotCenter;
	private Point3d transRotHis_finalPos = new Point3d();
	private Vector3d transRotHis_finalTangent = new Vector3d();
	private double transRotHis_devAngle;

	public AllenMAxisArc() {
		//setRad(100.0); //nothing, just debug
		int i;
		for (i=0; i<=MaxStep; i++) {
			getmPts()[i] = new Point3d();
			getmTangent()[i] = new Vector3d();
		}
	}

	/**
	 * Constructor for generating an upsampled MAXis arc.
	 * @param maxStep
	 */
	public AllenMAxisArc(int maxStep) {
		super();
		setMaxStep(maxStep);
		setmPts(new Point3d[getMaxStep()+1]);
		setmTangent(new Vector3d[getMaxStep()+1]);
		setLocalArcLen(new double[getMaxStep()+1]);
		int i;
		for (i=0; i<=getMaxStep(); i++) {
			getmPts()[i] = new Point3d();
			getmTangent()[i] = new Vector3d();
		}
	}

	public void copyParamsForUpSample(AllenMAxisArc in) {
		int i;
		setRad(in.getRad());
		setCurvature(in.getCurvature());
		setArcLen(in.getArcLen());
		setAngleExtend(in.getAngleExtend());
		//		setBranchPt(in.getBranchPt());

		double maxStepCorrection = (double) getMaxStep()/ (double) in.MaxStep;
		if(in.getTransRotHis_alignedPt()==1) {
			setTransRotHis_alignedPt(in.getTransRotHis_alignedPt());
		} else if(in.getTransRotHis_alignedPt()==in.getMaxStep()) {
			setTransRotHis_alignedPt(getMaxStep());
		}
		else {
			setTransRotHis_alignedPt((int) Math.round(in.getTransRotHis_alignedPt() * maxStepCorrection));
		}

		if(in.getTransRotHis_rotCenter()==1) {
			setTransRotHis_rotCenter(in.getTransRotHis_rotCenter());
		} else if(in.getTransRotHis_rotCenter()==in.getMaxStep()) {
			setTransRotHis_rotCenter(getMaxStep());
		}
		else {
			setTransRotHis_rotCenter((int) Math.round(in.getTransRotHis_rotCenter()* maxStepCorrection));
		}
		getTransRotHis_finalPos().set( in.getTransRotHis_finalPos());
		//		setTransRotHis_finalPos(new Point3d(in.getmPts()[in.getTransRotHis_alignedPt()]));
		getTransRotHis_finalTangent().set( in.getTransRotHis_finalTangent());
		setTransRotHis_devAngle(in.getTransRotHis_devAngle());
		setNormal(in.getNormal());

//		System.out.println("AC00000: " + getTransRotHis_rotCenter());
	}

	public void copyFrom(AllenMAxisArc in) {
		int i;
		setRad(in.getRad());
		setCurvature(in.getCurvature());
		setArcLen(in.getArcLen());
		setAngleExtend(in.getAngleExtend());
		setBranchPt(in.getBranchPt());
		for (i=1; i<= getMaxStep(); i++) {
			getmPts()[i].set( in.getmPts()[i]);
			getmTangent()[i].set( in.getmTangent()[i]);
			getLocalArcLen()[i] = in.getLocalArcLen()[i];
		}

		setTransRotHis_alignedPt(in.getTransRotHis_alignedPt());
		setTransRotHis_rotCenter(in.getTransRotHis_rotCenter());
		getTransRotHis_finalPos().set( in.getTransRotHis_finalPos());
		getTransRotHis_finalTangent().set( in.getTransRotHis_finalTangent());
		setTransRotHis_devAngle(in.getTransRotHis_devAngle());
		setNormal(new Vector3d(in.getNormal()));
	}



	/**
	 * @param inArc
	 * @param alignedPt
	 */
	public void genQualitativeMorphArc( AllenMAxisArc inArc,int alignedPt,  QualitativeMorphParams qmp) {
		boolean showDebug = false;
		//double[] orientationAngleRange = { Math.PI/12.0 , Math.PI/6.0}; // 15 ~ 30 degree
		// Nov 20th, the orientation change seems to be too large
		// since this is used to generate similar tube, we should make it more narrow
		//double[] orientationAngleRange = { Math.PI/24.0 , Math.PI/12.0}; // 7.5 ~ 15 degree

		int i;
		//possible parameters , 1. mAxisCurvature, 2.ArcLen 3. orientation 4. devAngle
		// 0. Initialize all possible parameters to previous values
		double newRad = inArc.getRad();
		double newArcLen = inArc.getArcLen();
		Vector3d newTangent = new Vector3d(inArc.getmTangent()[ inArc.getTransRotHis_rotCenter()]);
		double newDevAngle = inArc.getTransRotHis_devAngle();
		//
		//TODO: Implement all of these parameters

		// 1. ArcLen
		if(qmp.sizeQualMorph.isLengthFlag()) {
			newArcLen = qmp.sizeQualMorph.getNewLength();
		}


		// 2. orientation
		if(qmp.objCenteredPosQualMorph.isOrientationFlag()) {
			//Vector3d oriTangent = new Vector3d( inArc.mTangent[inArc.transRotHis_rotCenter]);
			newTangent = qmp.objCenteredPosQualMorph.getNewTangent();
		}



		//3. curvature
		if(qmp.curvRotQualMorph.isCurvatureFlag()) {
			newRad = qmp.curvRotQualMorph.getNewCurvature();
		}


		//4. rotation (along tangent axis)
		if(qmp.curvRotQualMorph.isRotationFlag()) {
			newDevAngle = qmp.curvRotQualMorph.getNewRotation();
		}

		// use the new required vlaue to generate and transROt the mAxisArc

		genArc(newRad, newArcLen); // the variable will be saved in this function


		Point3d finalPos;
		if(qmp.objCenteredPosQualMorph.isPositionFlag()) {
			finalPos = qmp.objCenteredPosQualMorph.getNewPositionCartesian();
		}
		else {
			finalPos = new Point3d(inArc.getmPts()[alignedPt]);
		}
		//
//		transRotMAxis(alignedPt, finalPos, inArc.getTransRotHis_rotCenter(), newTangent, newDevAngle);
		transRotMAxis(alignedPt, finalPos, alignedPt, newTangent, newDevAngle);


		//		//AC DEBUG - Testing Rotation  metrics
		//		System.out.println("AC858913: " + normal.x + ", " + normal.y + ", " + normal.z);
		//		double[] normalAngles = QualitativeMorph.Vector2Angles(normal); //in spherical coords
		//		System.out.println("AC50193: " + normalAngles[0] * 180 / Math.PI);
		//		System.out.println("AC50194: " + normalAngles[1] * 180 / Math.PI);
		//
		//AC DEBUG
		//Point3d oriPos = inArc.mPts[alignedPt];
		//Point3d testPos = this.mPts[alignedPt];
		//double actualDistance = oriPos.distance(finalPos);
		//double expectedDistance = newArcLen/51;
		//double testDistance = testPos.distance(finalPos);
		//System.out.println("AC210484: " + "expected distance is " + expectedDistance + "whereas actual distance is " + actualDistance);
		//System.out.println("AC210484: " + "the test distance is: " + testDistance);
		//
		if (showDebug)
		{


			System.out.println("rad    : " + inArc.getRad() + " -> " + newRad);
			System.out.println("arcLen : " + inArc.getArcLen() + " -> " + newArcLen);
			System.out.println("ori    : " + inArc.getmTangent()[inArc.getTransRotHis_rotCenter()] + " -> " + newTangent);
			System.out.println("	angle btw is " + inArc.getmTangent()[inArc.getTransRotHis_rotCenter()].angle(newTangent));
			System.out.println("devAng : " + inArc.getTransRotHis_devAngle() + " -> " + newDevAngle);
			int rotCenter = inArc.getTransRotHis_rotCenter();
			System.out.println("ori rot center "+  rotCenter + " pos " + inArc.getmPts()[rotCenter] + "\ntan: "+ inArc.getmTangent()[rotCenter]);
			System.out.println("NEW rot center "+  rotCenter + " pos " + this.getmPts()[rotCenter] + "\ntan: "+ this.getmTangent()[rotCenter]);
			System.out.println("the input alignedPt is " + alignedPt);
			//			for (i=1; i<=51; i++)
			//			{
			//// 				double dist = mPts[i].distance( inArc.mPts[i]);
			//// 				if (dist > 0.01)
			//						System.out.println("MPts["+i+"]: " + this.mPts[i] + " " + inArc.mPts[i]);
			//
			//			}
			//System.out.println("MPts[3]: " + this.mPts[3] + " " + inArc.mPts[3]);
			//System.out.println("MPts[20]: " + this.mPts[20] + " " + inArc.mPts[20]);

			System.out.println("");
		}

	}

	/**
	 * @param inArc
	 * @param alignedPt
	 */
	public void genMetricSimilarArc( AllenMAxisArc inArc,int alignedPt,  MetricMorphParams mmp) {
		boolean showDebug = false;
		//double[] orientationAngleRange = { Math.PI/12.0 , Math.PI/6.0}; // 15 ~ 30 degree
		// Nov 20th, the orientation change seems to be too large
		// since this is used to generate similar tube, we should make it more narrow
		//double[] orientationAngleRange = { Math.PI/24.0 , Math.PI/12.0}; // 7.5 ~ 15 degree

		int i;
		//possible parameters , 1. mAxisCurvature, 2.ArcLen 3. orientation 4. devAngle
		// 0. Initialize all possible parameters to previous values
		double newRad = inArc.getRad();
		double newArcLen = inArc.getArcLen();
		Vector3d newTangent = new Vector3d(inArc.getmTangent()[ inArc.getTransRotHis_rotCenter()]);
		double newDevAngle = inArc.getTransRotHis_devAngle();

		// 1. ArcLen
		/*
		 * AC: Modified random length assignment to limit it within a percentage bound of original arcLen
		 */
		if(mmp.lengthFlag) {
			double oriArcLen = inArc.getArcLen();
			mmp.lengthMagnitude.oldValue = oriArcLen;
			newArcLen = mmp.lengthMagnitude.calculateMagnitude();
		}

		// 2. orientation
		if(mmp.orientationFlag) {
			//			inArc.getmTangent()[inArc.get]
			Vector3d oriTangent = new Vector3d( inArc.getmTangent()[inArc.getTransRotHis_rotCenter()]);
			mmp.orientationMagnitude.setOldVector(oriTangent);
			newTangent = mmp.orientationMagnitude.calculateVector();
		}

		//3. curvature
		if(mmp.curvatureFlag) {
			double oldRad = inArc.getRad();
			mmp.curvatureMagnitude.setOldValue(oldRad);
			newRad = mmp.curvatureMagnitude.calculateMagnitude(inArc);
		}

		//4. rotation (along tangent axis)
		if(mmp.rotationFlag) {
			double oldDevAngle = inArc.getTransRotHis_devAngle();
			mmp.rotationMagnitude.oldValue = oldDevAngle;
			newDevAngle = mmp.rotationMagnitude.calculateMagnitude();
		}

		// use the new required vlaue to generate and transROt the mAxisArc

		this.genArc(newRad, newArcLen); // the variable will be saved in this function


		Point3d finalPos;
		if(mmp.positionFlag) {
			finalPos = mmp.positionMagnitude.newPos;
		}
		else {
			finalPos = new Point3d( inArc.getmPts()[alignedPt]);
		}
		//
		transRotMAxis(alignedPt, finalPos, inArc.getTransRotHis_rotCenter(), newTangent, newDevAngle);
		//	Point3d finalPos = new Point3d(0.0,0.0,0.0);
		//	this.transRotMAxis( 26, finalPos, inArc.transRotHis_rotCenter, newTangent, newDevAngle);


		//AC DEBUG
		//Point3d oriPos = inArc.mPts[alignedPt];
		//Point3d testPos = this.mPts[alignedPt];
		//double actualDistance = oriPos.distance(finalPos);
		//double expectedDistance = newArcLen/51;
		//double testDistance = testPos.distance(finalPos);
		//System.out.println("AC210484: " + "expected distance is " + expectedDistance + "whereas actual distance is " + actualDistance);
		//System.out.println("AC210484: " + "the test distance is: " + testDistance);
		//
		if (showDebug)
		{


			System.out.println("rad    : " + inArc.getRad() + " -> " + newRad);
			System.out.println("arcLen : " + inArc.getArcLen() + " -> " + newArcLen);
			System.out.println("ori    : " + inArc.getmTangent()[inArc.getTransRotHis_rotCenter()] + " -> " + newTangent);
			System.out.println("	angle btw is " + inArc.getmTangent()[inArc.getTransRotHis_rotCenter()].angle(newTangent));
			System.out.println("devAng : " + inArc.getTransRotHis_devAngle() + " -> " + newDevAngle);
			int rotCenter = inArc.getTransRotHis_rotCenter();
			System.out.println("ori rot center "+  rotCenter + " pos " + inArc.getmPts()[rotCenter] + "\ntan: "+ inArc.getmTangent()[rotCenter]);
			System.out.println("NEW rot center "+  rotCenter + " pos " + this.getmPts()[rotCenter] + "\ntan: "+ this.getmTangent()[rotCenter]);
			System.out.println("the input alignedPt is " + alignedPt);
			//			for (i=1; i<=51; i++)
			//			{
			//// 				double dist = mPts[i].distance( inArc.mPts[i]);
			//// 				if (dist > 0.01)
			//						System.out.println("MPts["+i+"]: " + this.mPts[i] + " " + inArc.mPts[i]);
			//
			//			}
			//System.out.println("MPts[3]: " + this.mPts[3] + " " + inArc.mPts[3]);
			//System.out.println("MPts[20]: " + this.mPts[20] + " " + inArc.mPts[20]);

			System.out.println("");
		}

	}

	// An important routine that will rotate and translate the MAxis Pts and tangent to new location
	// More precisely,
	// seperate rotation of tangent into two step, first always rotate the rotCenter tangent to [1 0 0 ],
	// then rotate to the final tangent, the reason to do so is some tricky thing about deviateAngle

	//Summary: June 2008
	// Do two step rotation, and then rotate along tangent direction ( by deviateAngle)
	// Finally do the translation
	/**
		 translate and rotate the MAxis to wanted condition


		 MODIFICATION BY ALLEN CHEN:
		 have devAngle specified in params be absolute
		 Meaning we specify the final rotation we want it to be

		 @param alignedPt integer, assign which point on mAxisArc to go to finalPos
		 @param finalPos Point3d, the final pos to align
		 @param rotCenter integer, the point play as center when rotate
		 @param finalTangent Vector3d, the tangent direction where the rotCenter Pt will face
		 @param deviateAngle double btw 0 ~ 2PI , the angle to rotate along the tangent direction
	 */
	@Override
	public void transRotMAxis(int alignedPt, Point3d finalPos, int rotCenter, Vector3d finalTangent, double deviateAngle)
	{

		//	 	System.out.println("AllenMAXis transRot mAxis procedure:");
		//	 	System.out.println("final pos: "+finalPos + "final tangent: "+finalTangent);

		int i;
		Point3d oriPt = new Point3d();
		Vector3d nowvec = new Vector3d(0,0,0);
		Transform3D transMat = new Transform3D();
		Vector3d oriTangent = getmTangent()[rotCenter];

		/// 1. rotate to [0 0 1]
		Vector3d interTangent = new Vector3d(0,0,1);
		double Angle = oriTangent.angle(interTangent);
		Vector3d RotAxis = new Vector3d(0,0,0);
		RotAxis.cross(oriTangent, interTangent);
		RotAxis.normalize();
		//	    System.out.println(oriTangent + " " + interTangent);
		//	    System.out.println(Angle);
		//	    System.out.println(RotAxis);

		boolean skipRotate = false;
		//July 24 2009, should we remove Angle == Math.PI
		if ( Angle == 0.0 || Angle == Math.PI) // no need to turn
//			if (Angle == 0.0) // remove the Angle == Math.PI on July24 2009
		{
			skipRotate = true;
				 		System.out.println("Skip first rotation");
			//	 		System.out.println("ori Tangent: " + oriTangent);
			//	 		System.out.println("inter tangent: " + interTangent);
			//	 		System.out.println("rad of the arc is " + rad);
		}
		//System.out.println( mPts[30] + "  " + mPts[32]);
		//System.out.println("tangent[1] is at : "+ mTangent[1]);
		if (!skipRotate)
		{
			oriPt.set(getmPts()[rotCenter]);
			AxisAngle4d axisInfo = new AxisAngle4d( RotAxis, Angle);
			transMat.setRotation(axisInfo);
			for (i = 1 ; i <= getMaxStep(); i++)
			{
				// rotate annd translate every mPts
				nowvec.sub(getmPts()[i] , oriPt); // i.e. nowvec = mPts[i] - oriPt
				transMat.transform(nowvec);
				getmPts()[i].add(nowvec , oriPt); // i.e mPts[i] = nowvec + oriPt

				// Original matlab code:    mPts[i] = (RotVecArAxe(nowvec', RotAxis', Angle))' + oriPt;
				// rotate the Tangent vector along the maxis
				transMat.transform(getmTangent()[i]);
			}
		}

		//1.6 AC Define our normal angle
//		normal = new Vector3d(0,1,0);

		//System.out.println( mPts[30] + "  " + mPts[32]);
		//System.out.println("tangent[1] is at : "+ mTangent[1]);
		/// 2. rotate to targetTangent


		//CALCULATE NORMAL
		normal = new Vector3d(0, 1, 0);
<<<<<<< HEAD
		System.err.println("ANGLE BETWEEN NORMAL AND FINAL TANGENT AT ROT CENTER: " + normal.angle(getmTangent()[getTransRotHis_rotCenter()]));
=======
>>>>>>> 7c9d0bab
		Vector3d rotAxis = new Vector3d();
		double x = Math.cos(deviateAngle);
		double y = Math.sin(deviateAngle);
		Vector3d finalNormal = new Vector3d(x,y,0);

		oriTangent.set( interTangent);
		Angle = oriTangent.angle(finalTangent);
		RotAxis.cross(oriTangent, finalTangent);
		RotAxis.normalize();


		skipRotate = false;
		// NOTE: 3/30/2010
		// when angle = PI, we need to rotate, but rotAxis is arbitrary
		// when angle == pi, means finalTangent = [ 0 0 -1]
		// so rotate along [1 0 0 ] will be fine
		//BUT, this is a key part of program
		// if anything goes wrong, just come back to activate follow line
		//if ( Angle == 0.0 || Angle == Math.PI) // THE KEY LINE TO CHANGE BACK
		if (Angle == 0.0) // remove the Angle == Math.PI on July24 2009
		{
			skipRotate = true;
			System.out.println("Skip second rotation");
		}
		if (Angle == Math.PI)
		{
			skipRotate = true;
			System.out.println("Skip second rotation, due to [0 0 -1], not ideal");
		}

		if (!skipRotate)
		{
			oriPt.set(getmPts()[rotCenter]);
			AxisAngle4d axisInfo = new AxisAngle4d(RotAxis, Angle);
			transMat.setRotation(axisInfo);

			for (i = 1 ; i <= getMaxStep(); i++)
			{
				// rotate annd translate every mPts
				nowvec.sub(getmPts()[i] , oriPt); // i.e. nowvec = mPts[i] - oriPt
				transMat.transform(nowvec);
				getmPts()[i].add( nowvec , oriPt); // i.e mPts[i] = nowvec + oriPt
				// Original matlab code:    mPts[i] = (RotVecArAxe(nowvec', RotAxis', Angle))' + oriPt;
				// rotate the Tangent vector along the maxis
				transMat.transform(getmTangent()[i]);
			}
			//AC ADDITION:
			transMat.transform(normal);
			transMat.transform(finalNormal);
		}
		//System.out.println("tangent[1] is at : "+ mTangent[1]);
		//System.out.println("mPts[1] is at : "+ mPts[1]);
		/// 3. rotate along the tangent axis by deviate Angle
		double nowDeviateAngle = deviateAngle;
//		if ( getRad() < 100000 ) // if the mAxisArc is a str8 line, no need to do this part
		if(true)
		{
//			System.err.println("Before Angle Rotate to Original: " + getmTangent()[alignedPt].toString());
//			//ROTATE OPPOSITE OF CURRENT DEV ANGLE TO RETURN TO ZERO
//			oriPt.set(getmPts()[rotCenter]);
//
//			nowDeviateAngle = getTransRotHis_devAngle();
//			AxisAngle4d axisInfo = new AxisAngle4d(finalTangent, -nowDeviateAngle);
//
//			transMat.setRotation(axisInfo);
//			System.err.println("Angle Rotate to Original: " + axisInfo.getAngle());
//			for (i = 1 ; i <= getMaxStep(); i++)
//			{
//				nowvec.sub(getmPts()[i] , oriPt); // i.e. nowvec = mPts[i] - oriPt
//				transMat.transform(nowvec);
//				getmPts()[i].add( nowvec , oriPt); // i.e mPts[i] = nowvec + oriPt
//
//				transMat.transform(getmTangent()[i]);
//			}
//			System.err.println("After Angle Rotate to Original: " + getmTangent()[alignedPt].toString());



			//ROTATE TO DESIRED DEV ANGLE
			oriPt.set(getmPts()[rotCenter]);
			rotAxis.cross(normal, finalNormal);
			rotAxis.normalize();
			AxisAngle4d axisInfo = new AxisAngle4d(rotAxis, normal.angle(finalNormal));

//			transMat.setRotation(axisInfo);
//			nowDeviateAngle = deviateAngle;
//			axisInfo = new AxisAngle4d(finalTangent, nowDeviateAngle);
			transMat.setRotation(axisInfo);
			for (i = 1 ; i <= getMaxStep(); i++)
			{
				nowvec.sub(getmPts()[i] , oriPt); // i.e. nowvec = mPts[i] - oriPt
				transMat.transform(nowvec);
				getmPts()[i].add( nowvec , oriPt); // i.e mPts[i] = nowvec + oriPt

				transMat.transform(getmTangent()[i]);
			}
			//AC ADDITION:
//			transMat.transform(this.normal);
			this.normal = finalNormal;
		} else {
			nowDeviateAngle = getTransRotHis_devAngle();
		}
		//System.out.println("tangent[1] is at : "+ mTangent[1]);
		//System.out.println("mPts[1] is at : "+ mPts[1]);
		/// 4. translation
		oriPt.set( getmPts()[alignedPt]);
		Vector3d transVec = new Vector3d(0,0,0);
		transVec.sub(finalPos, oriPt);
		for (i=1; i<=getMaxStep(); i++)
		{
			getmPts()[i].add(transVec);
		}
		/// 5. save the transrot history into recording data
		setTransRotHis_alignedPt(alignedPt);
		setTransRotHis_rotCenter(rotCenter);

		// July 24 2009, this is the key point
		// change from = to set in May , so we should not have the
		// wrongly finalTangent probblem in the future
		//transRotHis_finalPos = finalPos;
		//		getTransRotHis_finalPos().set(finalPos);
//		setTransRotHis_finalPos(finalPos);
		//transRotHis_finalTangent = finalTangent;
		getTransRotHis_finalPos().set(finalPos);
		getTransRotHis_finalTangent().set(finalTangent);
		setTransRotHis_devAngle(nowDeviateAngle);
		//System.out.println("tangent[1] is at : "+ mTangent[1]);
	}


	public Point3d[] constructUpSampledMpts(int numSamples) {


		AllenMAxisArc upSampledArc = new AllenMAxisArc(numSamples);
		upSampledArc.copyParamsForUpSample(this);
		upSampledArc.genArc();

		int alignedPt = upSampledArc.getTransRotHis_alignedPt();
		Point3d finalPos = new Point3d(upSampledArc.getTransRotHis_finalPos());
		int rotCenter = upSampledArc.getTransRotHis_rotCenter();
		Vector3d finalTangent = new Vector3d(upSampledArc.getTransRotHis_finalTangent());
		double devAngle = upSampledArc.getTransRotHis_devAngle();


//		int alignedPt = upSampledArc.getTransRotHis_rotCenter();
//		Point3d finalPos = new Point3d(getmPts()[getTransRotHis_alignedPt()]);
//		int rotCenter = alignedPt;
//		Vector3d finalTangent = new Vector3d(getmTangent()[getTransRotHis_rotCenter()]);
//		double devAngle = getTransRotHis_devAngle();
//		System.out.println("AC DEV ANGLE!!~!!!!!: " + getTransRotHis_devAngle());
//		System.out.println("AC SAMPLE DEV ANGLE@@@@@: " + upSampledArc.getTransRotHis_devAngle());
//		System.out.println("AC ALIGNED PT: " + getTransRotHis_alignedPt());
//		System.out.println("AC UP-SAMPLE ALIGNED PT: " + alignedPt);
//		System.out.println("AC ORIGINAL FINALPOS: " + getTransRotHis_finalPos());
//		System.out.println("AC UP-SAMPLE FINALPOS: " + finalPos);
//
//		System.out.println("AC ROT CENTER: " + getTransRotHis_rotCenter());
//		System.out.println("AC UP-SAMPLE ROT CENTER: " + rotCenter);
//		System.out.println("AC ORIGINAL TANGENT: " + getTransRotHis_finalTangent());
//		System.out.println("AC UP-SAMPLE TANGENT: " + finalTangent);

		upSampledArc.transRotMAxis(alignedPt, finalPos, rotCenter, finalTangent, devAngle);

//		System.out.println("AC AFTER-ROTATE FINALPOS: " + upSampledArc.getTransRotHis_finalPos());
//		System.out.println("AC AFTER-ROTATE TANGENT: " + upSampledArc.getTransRotHis_finalTangent());
		return upSampledArc.getmPts();
	}

	/**
	 * Gen an Arc with the object's current parameters. Rad and ArcLen should already
	 * be specified.
	 */
	public void genArc() {
		int step;
		double nowu, now_angle;
		setAngleExtend(getArcLen() / getRad());

		if ( getRad() >= 99999) //str8 line condition
		{
			for (step=1; step <=getMaxStep(); step++)
			{
				nowu = ((double)step-1) / ((double)getMaxStep()-1);

				getmPts()[step]= new Point3d(0,0, nowu* getArcLen());
				getmTangent()[step]= new Vector3d(0,0,1);
				getLocalArcLen()[step] = getArcLen();
				//				System.out.println(upSampledMpts[step]);
			}
		}
		else
		{
			for (step = 1 ; step <=getMaxStep(); step++)
			{
				nowu = ((double)step-1) / ((double)getMaxStep()-1);
				now_angle = nowu * getAngleExtend() - 0.5 * getAngleExtend();
				//	 System.out.println("step " + step+ " now u " + nowu + " angle " + now_angle);
				//	 System.out.println(rad*Math.cos(now_angle));
				//	 System.out.println(rad*Math.sin(now_angle));
				//	 System.out.println(mAxis_pts.length);
				getmPts()[step] = new Point3d(0, getRad() * Math.cos(now_angle), getRad()* Math.sin(now_angle));
				getmTangent()[step] = new Vector3d(0, -getAngleExtend()*getRad()*Math.sin(now_angle), getAngleExtend()*getRad()*Math.cos(now_angle));
				//System.out.println(mAxis_tangent[step]);
				getLocalArcLen()[step] = getmTangent()[step].length();
				getmTangent()[step].normalize();
				//System.out.println(mAxis_tangent[step] + "  len:  " + mAxis_arcLen[step]);
				//				System.out.println(upSampledMpts[step]);
			}

		}
//		setmPts(upSampledMpts);
//		setLocalArcLen(upSampledLocalArcLen);
//		setmTangent(upSampledMTangent);


	}

	public void genSimilarArc(AllenMAxisArc inArc,int alignedPt,  double volatileRate) {
		boolean showDebug = false;
		if ( showDebug)
			System.out.println("In MAxisArc.genSimilarArc()");
		double RadView = 5.0;
		//double[] orientationAngleRange = { Math.PI/12.0 , Math.PI/6.0}; // 15 ~ 30 degree
		// Nov 20th, the orientation change seems to be too large
		// since this is used to generate similar tube, we should make it more narrow
		double[] orientationAngleRange = { Math.PI/24.0 , Math.PI/12.0}; // 7.5 ~ 15 degree
		boolean[] chgFlg = new boolean[5];
		int i;
		//possible parameters , 1. mAxisCurvature, 2.ArcLen 3. orientation 4. devAngle
		// 0. decide what parameters to chg
		while (true) {
			for (i=1; i<=4; i++) {
				chgFlg[i] = false;
				if ( stickMath_lib.rand01() < volatileRate)
					chgFlg[i] = true;
			}
			int a = 3;
			if ( a == 3) break;
			//debug
			if (inArc.getRad() <= 0.6 * RadView) {
				if ( chgFlg[1] != false || chgFlg[2] != false || chgFlg[3] != false || chgFlg[4] != false)
					break;
			}
			else { // the in Arc is str8 line, then we don't want only devAngle chg, (which is not prominent) {
				if ( chgFlg[1] !=false || chgFlg[2] !=false || chgFlg[3] !=false)
					break;
			}
		}

		if (showDebug) {
			System.out.println("the modification of mAxis are:");
			for (i=1; i<=4; i++) System.out.print(" "+ chgFlg[i]);
			System.out.println("");
		}


		double newRad = inArc.getRad();
		double newArcLen = inArc.getArcLen();
		Vector3d newTangent = new Vector3d(inArc.getmTangent()[ inArc.getTransRotHis_rotCenter()]);
		double newDevAngle = inArc.getTransRotHis_devAngle();

		// 1. mAxisCurvature
		if ( chgFlg[1] == true) {
			double totalRange;
			double oriRad = inArc.getRad();
			if ( oriRad <= 0.6 * RadView )  { // origianlly small Rad arc
				double[] prob = {0.5, 1.0};
				int choice = stickMath_lib.pickFromProbDist( prob);
				if ( choice == 1) {
					while (true) {
						newRad = (stickMath_lib.rand01() * 0.4 + 0.2) * RadView;
						totalRange = 0.4 * RadView;
						if ( Math.abs( newRad - oriRad) > 0.2 * totalRange )
							break;
					}
				}
				else // chg to medium curvature regime
					newRad = (stickMath_lib.rand01() * 5.4 + 0.6) * RadView;
			}
			else if ( oriRad <= 6.0 * RadView) { // originall in medium regime
				double[] prob = {0.25, 0.75, 1.0};
				int choice = stickMath_lib.pickFromProbDist( prob);
				if (choice == 1)
					newRad = (stickMath_lib.rand01() * 0.4 + 0.2) * RadView;
				else if ( choice == 2) {
					while (true) {
						newRad = (stickMath_lib.rand01() * 5.4 + 0.6) * RadView;
						totalRange = 5.4 * RadView;
						if ( Math.abs(newRad - oriRad) > 0.2 * totalRange)
							break;
					}
				}
				else if ( choice == 3)
					newRad = 100000.0;
			}
			else {// str8 original curvature
				//always chg to medium curvature
				newRad = (stickMath_lib.rand01() * 5.4 + 0.6) * RadView;
			}
		} // mAxisCurvature if

		// 2. ArcLen
		if ( chgFlg[2] == true) {
			double oriArcLen = inArc.getArcLen();
			double length_lb = 2.0;
			double length_ub = Math.min( Math.PI * newRad, RadView);
			double l_range = length_ub - length_lb;
			while (true) { //pick value btw length_lb, length_ub, but not very near or very far from original value
				newArcLen = stickMath_lib.randDouble( length_lb, length_ub);
				if ( oriArcLen > length_ub || oriArcLen < length_lb) // no need to nearby check
					break;
				if ( Math.abs( newArcLen - oriArcLen) >= 0.2 * l_range &&
						Math.abs( newArcLen - oriArcLen) <= 0.4 * l_range )
					break;
			}
		}

		// 3. orientation
		if ( chgFlg[3] == true) {
			Vector3d oriTangent = new Vector3d( inArc.getmTangent()[inArc.getTransRotHis_rotCenter()]);
			while (true) {
				newTangent = stickMath_lib.randomUnitVec();
				double angle = newTangent.angle(oriTangent);
				if ( angle >= orientationAngleRange[0] && angle <= orientationAngleRange[1]) // 15 ~ 30 degree
					break;
			}
		}
		// 4. devAngle
		if ( chgFlg[4] == true)
		{
			double oriDevAngle = inArc.getTransRotHis_devAngle();
			double diff = stickMath_lib.randDouble( Math.PI/6.0, Math.PI/3.0); // this diff is btw  30 - 60 degree
			if ( stickMath_lib.rand01() < 0.5)
				newDevAngle = oriDevAngle - diff;
			else
				newDevAngle = oriDevAngle + diff;
		}


		// use the new required vlaue to generate and transROt the mAxisArc

		this.genArc(newRad, newArcLen); // the variable will be saved in this function

		Point3d finalPos = new Point3d( inArc.getmPts()[alignedPt]);
		//
		this.transRotMAxis( alignedPt, finalPos, inArc.getTransRotHis_rotCenter(), newTangent, newDevAngle);
// 	Point3d finalPos = new Point3d(0.0,0.0,0.0);
// 	this.transRotMAxis( 26, finalPos, inArc.transRotHis_rotCenter, newTangent, newDevAngle);

		if (showDebug)
		{
			System.out.println("rad    : " + inArc.getRad() + " -> " + newRad);
			System.out.println("arcLen : " + inArc.getArcLen() + " -> " + newArcLen);
			System.out.println("ori    : " + inArc.getmTangent()[inArc.getTransRotHis_rotCenter()] + " -> " + newTangent);
			System.out.println("	angle btw is " + inArc.getmTangent()[inArc.getTransRotHis_rotCenter()].angle(newTangent));
			System.out.println("devAng : " + inArc.getTransRotHis_devAngle() + " -> " + newDevAngle);
			int rotCenter = inArc.getTransRotHis_rotCenter();
			System.out.println("ori rot center "+  rotCenter + " pos " + inArc.getmPts()[rotCenter] + "\ntan: "+ inArc.getmTangent()[rotCenter]);
			System.out.println("NEW rot center "+  rotCenter + " pos " + this.getmPts()[rotCenter] + "\ntan: "+ this.getmTangent()[rotCenter]);
			System.out.println("the input alignedPt is " + alignedPt);
// 			for (i=1; i<=51; i++)
// 			{
// // 				double dist = mPts[i].distance( inArc.mPts[i]);
// // 				if (dist > 0.01)
// 						System.out.println("MPts["+i+"]: " + this.mPts[i] + " " + inArc.mPts[i]);
//
// 			}
			//System.out.println("MPts[3]: " + this.mPts[3] + " " + inArc.mPts[3]);
			//System.out.println("MPts[20]: " + this.mPts[20] + " " + inArc.mPts[20]);

			System.out.println("");
		}

	}

	public void drawNormal(float red, float green, float blue)
	{
		//use the oGL draw line function to draw out the mAxisArc
		int i;
		GL11.glColor3f(red, green, blue);
		GL11.glBegin(GL11.GL_LINE_STRIP);

		for (i=1; i<= getNormal().length(); i++)
		{
			//GL11.glVertex3d(mPts[i].getX(), mPts[i].getY(), mPts[i].getZ());
			GL11.glVertex3d(getNormal().x, getNormal().y, getNormal().z);
		}

		GL11.glEnd();

	}


	public Vector3d getNormal() {
		return normal;
	}

	public int getMaxStep() {
		return MaxStep;
	}

	public double getRad() {
		return rad;
	}

	public double getCurvature() {
		return curvature;
	}

	public double getArcLen() {
		return arcLen;
	}

	public double getAngleExtend() {
		return angleExtend;
	}

	public int getBranchPt() {
		return branchPt;
	}

	public Point3d[] getmPts() {
		return mPts;
	}

	public Vector3d[] getmTangent() {
		return mTangent;
	}

	public double[] getLocalArcLen() {
		return localArcLen;
	}

	public int getTransRotHis_alignedPt() {
		return transRotHis_alignedPt;
	}

	public int getTransRotHis_rotCenter() {
		return transRotHis_rotCenter;
	}

	public Point3d getTransRotHis_finalPos() {
		return transRotHis_finalPos;
	}

	public Vector3d getTransRotHis_finalTangent() {
		return transRotHis_finalTangent;
	}

	public double getTransRotHis_devAngle() {
		return transRotHis_devAngle;
	}

	public void setNormal(Vector3d normal) {
		this.normal = normal;
	}

	public void setRad(double rad) {
		this.rad = rad;
	}

	public void setCurvature(double curvature) {
		this.curvature = curvature;
	}

	public void setArcLen(double arcLen) {
		this.arcLen = arcLen;
	}

	public void setAngleExtend(double angleExtend) {
		this.angleExtend = angleExtend;
	}

	public void setBranchPt(int branchPt) {
		this.branchPt = branchPt;
	}

	public void setmPts(Point3d[] mPts) {
		this.mPts = mPts;
	}

	public void setmTangent(Vector3d[] mTangent) {
		this.mTangent = mTangent;
	}

	public void setLocalArcLen(double[] localArcLen) {
		this.localArcLen = localArcLen;
	}

	public void setTransRotHis_alignedPt(int transRotHis_alignedPt) {
		this.transRotHis_alignedPt = transRotHis_alignedPt;
	}

	public void setTransRotHis_rotCenter(int transRotHis_rotCenter) {
		this.transRotHis_rotCenter = transRotHis_rotCenter;
	}

	public void setTransRotHis_finalPos(Point3d transRotHis_finalPos) {
		this.transRotHis_finalPos = transRotHis_finalPos;
	}

	public void setTransRotHis_finalTangent(Vector3d transRotHis_finalTangent) {
		this.transRotHis_finalTangent = transRotHis_finalTangent;
	}

	public void setTransRotHis_devAngle(double transRotHis_devAngle) {
		this.transRotHis_devAngle = transRotHis_devAngle;
	}

	protected void setMaxStep(int maxStep) {
		MaxStep = maxStep;
	}
}<|MERGE_RESOLUTION|>--- conflicted
+++ resolved
@@ -426,10 +426,6 @@
 
 		//CALCULATE NORMAL
 		normal = new Vector3d(0, 1, 0);
-<<<<<<< HEAD
-		System.err.println("ANGLE BETWEEN NORMAL AND FINAL TANGENT AT ROT CENTER: " + normal.angle(getmTangent()[getTransRotHis_rotCenter()]));
-=======
->>>>>>> 7c9d0bab
 		Vector3d rotAxis = new Vector3d();
 		double x = Math.cos(deviateAngle);
 		double y = Math.sin(deviateAngle);
