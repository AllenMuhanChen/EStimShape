--- conflicted
+++ resolved
@@ -10,7 +10,6 @@
 import org.xper.allen.drawing.composition.morph.GrowingMatchStick;
 import org.xper.allen.pga.RFStrategy;
 import org.xper.drawing.Coordinates2D;
-import org.xper.drawing.RGBColor;
 import org.xper.util.ThreadUtil;
 
 import static org.junit.Assert.assertEquals;
@@ -103,9 +102,6 @@
         partial.setRfStrategy(RFStrategy.PARTIALLY_INSIDE);
         partial.positionShape();
         testMatchStickDrawer.drawMStick(partial);
-<<<<<<< HEAD
-//        testMatchStickDrawer.drawCompMap(partial);
-=======
         testMatchStickDrawer.drawCompMap(partial);
 //        testMatchStickDrawer.drawThumbnail(partial);
         ThreadUtil.sleep(10000);
@@ -117,7 +113,6 @@
         GAMatchStick GAMatchStick = genPartiallyInside();
 //        testMatchStickDrawer.drawMStick(GAMatchStick);
         testMatchStickDrawer.drawThumbnail(GAMatchStick);
->>>>>>> aecd9d45
         ThreadUtil.sleep(10000);
 
     }
@@ -169,7 +164,7 @@
         while (true) {
             growingMatchStick = new GrowingMatchStick(PARTIAL_RF, RFStrategy.PARTIALLY_INSIDE);
 
-            growingMatchStick.setProperties(5, "SHADE", 1.0);
+            growingMatchStick.setProperties(5, "SHADE");
             try {
                 growingMatchStick.genInsideRFMorphedMStick(GAMatchStick, 0.2);
                 break;
@@ -282,7 +277,7 @@
         while (true) {
             both = new GrowingMatchStick(PARTIAL_RF, RFStrategy.PARTIALLY_INSIDE);
 
-            both.setProperties(5, "SHADE", 1.0);
+            both.setProperties(5, "SHADE");
             try {
                 both.genOutsideRFMorphedMStick(baseMatchStick, 0.7);
                 both.genInsideRFMorphedMStick(both, 0.4);
